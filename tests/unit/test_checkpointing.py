import torch

import torch.distributed as dist

import deepspeed
from deepspeed.runtime.zero.stage2 import FP16_DeepSpeedZeroOptimizer
from deepspeed.runtime.zero.stage1 import FP16_DeepSpeedZeroOptimizer_Stage1

from deepspeed.runtime.fp16.fused_optimizer import FP16_Optimizer
from deepspeed.runtime.fp16.unfused_optimizer import FP16_UnfusedOptimizer

from deepspeed.runtime.pipe.topology import *
PipeTopo = PipeDataParallelTopology

from deepspeed.ops.op_builder import FusedLambBuilder, CPUAdamBuilder

from deepspeed.runtime.zero.stage3 import FP16_DeepSpeedZeroOptimizer_Stage3

import argparse
import pytest
import json
import os
import numbers
from common import distributed_test, skipIfRocm
from simple_model import *


def compare_deepspeed_states(saved_model, loaded_model):
    # These are compared in more depth in other places
    assert hasattr(loaded_model, 'module')

    assert saved_model.csr_tensor_module_names == loaded_model.csr_tensor_module_names
    assert saved_model.skipped_steps == loaded_model.skipped_steps
    assert saved_model.global_steps == loaded_model.global_steps


def compare_model_states(saved_model, loaded_model, compare_optimizer=True):
    compare_deepspeed_states(saved_model, loaded_model)

    for p0, p1 in zip(saved_model.module.parameters(), loaded_model.module.parameters()):
        assert id(p0) != id(p1), f'Comparing fp16 model state tensor against itself : {id(p0)} <====> {id(p1)}'
        assert torch.allclose(p0, p1, atol=1e-07), f"FP16 model state {p0} is not equal to {p1}"

    if not compare_optimizer:
        return

    if FP16_DeepSpeedZeroOptimizer_Stage3 is not None and isinstance(
            saved_model.optimizer,
            FP16_DeepSpeedZeroOptimizer_Stage3):
        for p0, p1 in zip(saved_model.optimizer.fp32_partitioned_groups_flat, loaded_model.optimizer.fp32_partitioned_groups_flat):
            assert torch.allclose(p0, p1, atol=1e-07), f"Fp32 model states {p0} is not equal to {p1}"

    elif isinstance(saved_model.optimizer, FP16_DeepSpeedZeroOptimizer):
        for p0, p1 in zip(saved_model.optimizer.single_partition_of_fp32_groups, loaded_model.optimizer.single_partition_of_fp32_groups):
            assert id(p0) != id(p1), f'Comparing fp32 model state tensor against itself: {id(p0)} <====> {id(p1)}'
            assert torch.allclose(p0, p1, atol=1e-07), f"Fp32 model states {p0} is not equal to {p1}"

    elif isinstance(saved_model.optimizer, FP16_DeepSpeedZeroOptimizer_Stage1):
        for partition0, partition1 in zip(saved_model.optimizer.local_sub_partitions_of_fp32_groups, loaded_model.optimizer.local_sub_partitions_of_fp32_groups):
            for p0, p1 in zip(partition0, partition1):
                assert id(p0) != id(p1), f'Comparing fp32 model state tensor against itself: {id(p0)} <====> {id(p1)}'
                assert torch.allclose(p0, p1, atol=1e-07), f"Fp32 model states {p0} is not equal to {p1}"

    elif isinstance(saved_model.optimizer, FP16_Optimizer):
        for p0, p1 in zip(saved_model.optimizer.fp32_groups_flat, loaded_model.optimizer.fp32_groups_flat):
            assert id(p0) != id(p1), f'Comparing fp32 model state tensor against itself: {id(p0)} <====> {id(p1)}'
            assert torch.allclose(p0, p1, atol=1e-07), f"FP32 model states {p0} is not equal to {p1}"

    elif isinstance(saved_model.optimizer, FP16_UnfusedOptimizer):
        for params0, params1 in zip(saved_model.optimizer.fp32_groups, loaded_model.optimizer.fp32_groups):
            for p0, p1 in zip(params0, params1):
                assert id(p0) != id(p1), f'Comparing fp32 model state tensor against itself: {id(p0)} <====> {id(p1)}'
                assert torch.allclose(p0, p1, atol=1e-07), f"FP32 model states {p0} is not equal to {p1}"
    elif isinstance(saved_model.optimizer, torch.optim.Optimizer):
        pass
    else:
        assert False, f'Unexpected Optimizer Type: {saved_model.optimizer}'


def compare_optimizer_states(saved_model, loaded_model, hidden_dim, fp16=True):
    saved_optimizer = saved_model.optimizer.optimizer if fp16 else saved_model.optimizer
    loaded_optimizer = loaded_model.optimizer.optimizer if fp16 else loaded_model.optimizer

    for state0, state1 in zip(saved_optimizer.state.values(),
                              loaded_optimizer.state.values()):
        for s0, s1 in zip(state0.values(), state1.values()):
            if isinstance(s0, torch.Tensor) and isinstance(s1, torch.Tensor):
                assert id(s0) != id(s1), f'Comparing optimizer state tensor against itself: {id(s0)} <====> {id(s1)}'
                assert torch.equal(s0, s1)
            else:
                assert s0 == s1


def compare_lr_scheduler_states(saved_model, loaded_model):
    assert hasattr(saved_model, 'lr_scheduler')
    assert hasattr(loaded_model, 'lr_scheduler')

    saved_scheduler = saved_model.lr_scheduler
    loaded_scheduler = loaded_model.lr_scheduler

    assert hasattr(saved_scheduler, 'state_dict')
    assert hasattr(loaded_scheduler, 'state_dict')

    saved_sd = saved_scheduler.state_dict()
    loaded_sd = loaded_scheduler.state_dict()

    print(f"saved_sd = {saved_sd}")
    print(f"loaded_sd = {loaded_sd}")

    assert saved_sd.keys() == loaded_sd.keys()

    for state0, state1 in zip(saved_sd.values(), loaded_sd.values()):
        if isinstance(state0, numbers.Number) and isinstance(state1, numbers.Number):
            assert state0 == state1


def create_deepspeed_model(args, model, base_optimizer):
    if base_optimizer is None:
        ds_model, _, _, _ = deepspeed.initialize(args=args,
                                                 model=model,
                                                 model_parameters=model.parameters())
    else:
        ds_model, _, _, _ = deepspeed.initialize(args=args,
                                                model=model,
                                                optimizer=base_optimizer)

    return ds_model


def checkpoint_correctness_verification(args,
                                        models,
                                        hidden_dim,
                                        tmpdir,
                                        load_optimizer_states=False,
                                        load_lr_scheduler_states=False,
                                        fp16=True,
                                        train_batch=False,
                                        base_optimizers=[None,
                                                         None],
                                        empty_tag=False):
    dtype = torch.half if fp16 else torch.float32
    ds_model = create_deepspeed_model(args=args,
                                      model=models[0],
                                      base_optimizer=base_optimizers[0])

    data_loader = random_dataloader(model=ds_model,
                                    total_samples=50,
                                    hidden_dim=hidden_dim,
                                    device=ds_model.device,
                                    dtype=dtype)

    if train_batch:
        ds_model.set_dataloader(data_loader)
        for n, batch in enumerate(data_loader):
            loss = ds_model.train_batch()
    else:
        for n, batch in enumerate(data_loader):
            loss = ds_model(batch[0], batch[1])
            ds_model.backward(loss)
            ds_model.step()

    trained_model = ds_model

    save_folder = os.path.join(tmpdir, 'saved_checkpoint')
    save_tag = None if empty_tag else '1'

    trained_model.save_checkpoint(save_folder, tag=save_tag)

    loaded_model = create_deepspeed_model(args=args,
                                          model=models[1],
                                          base_optimizer=base_optimizers[1])

    loaded_model.load_checkpoint(save_folder,
                                 tag=save_tag,
                                 load_optimizer_states=load_optimizer_states,
                                 load_lr_scheduler_states=load_lr_scheduler_states)

    compare_model_states(trained_model, loaded_model)

    if load_optimizer_states:
        compare_optimizer_states(trained_model, loaded_model, hidden_dim, fp16)

    if load_lr_scheduler_states:
        compare_lr_scheduler_states(trained_model, loaded_model)


<<<<<<< HEAD
@skipIfRocm
=======
@pytest.mark.skipif(not deepspeed.ops.__compatible_ops__[FusedLambBuilder.NAME],
                    reason="lamb is not compatible")
>>>>>>> 9e9f8cbe
def test_checkpoint_unfused_optimizer(tmpdir):
    config_dict = {
        "train_batch_size": 2,
        "steps_per_print": 1,
        "optimizer": {
            "type": "Lamb",
            "params": {
                "lr": 0.00015
            }
        },
        "gradient_clipping": 1.0,
        "fp16": {
            "enabled": True
        },
        "scheduler": {
            "type": "OneCycle",
            "params": {
                "cycle_first_step_size": 1000,
                "cycle_first_stair_count": 500,
                "cycle_second_step_size": 1000,
                "cycle_second_stair_count": 500,
                "decay_step_size": 1000,
                "cycle_min_lr": 0.0001,
                "cycle_max_lr": 0.0010,
                "decay_lr_rate": 0.001,
                "cycle_min_mom": 0.85,
                "cycle_max_mom": 0.99,
                "decay_mom_rate": 0.0
            }
        }
    }

    args = args_from_dict(tmpdir, config_dict)
    hidden_dim = 10

    models = [SimpleModel(hidden_dim, empty_grad=False) for _ in range(2)]

    @distributed_test(world_size=[2])
    def _test_checkpoint_unfused_optimizer(args,
                                           models,
                                           hidden_dim,
                                           load_optimizer_states):
        checkpoint_correctness_verification(args,
                                            models=models,
                                            hidden_dim=hidden_dim,
                                            tmpdir=tmpdir,
                                            load_optimizer_states=load_optimizer_states)

    _test_checkpoint_unfused_optimizer(args=args,
                                       models=models,
                                       hidden_dim=hidden_dim,
                                       load_optimizer_states=True)

    _test_checkpoint_unfused_optimizer(args=args,
                                       models=models,
                                       hidden_dim=hidden_dim,
                                       load_optimizer_states=False)


@skipIfRocm
def test_checkpoint_fused_optimizer(tmpdir):
    config_dict = {
        "train_batch_size": 2,
        "steps_per_print": 1,
        "optimizer": {
            "type": "Adam",
            "params": {
                "lr": 0.00015,
                "betas": [0.8,
                          0.999],
                "eps": 1e-8,
                "weight_decay": 3e-7
            }
        },
        "fp16": {
            "enabled": True
        }
    }

    args = args_from_dict(tmpdir, config_dict)
    hidden_dim = 10

    models = [SimpleModel(hidden_dim, empty_grad=False) for _ in range(2)]

    @distributed_test(world_size=[2])
    def _test_checkpoint_fused_optimizer(args,
                                         models,
                                         hidden_dim,
                                         load_optimizer_states):
        checkpoint_correctness_verification(args,
                                            models=models,
                                            hidden_dim=hidden_dim,
                                            tmpdir=tmpdir,
                                            load_optimizer_states=load_optimizer_states)

    _test_checkpoint_fused_optimizer(args=args,
                                     models=models,
                                     hidden_dim=hidden_dim,
                                     load_optimizer_states=True)

    _test_checkpoint_fused_optimizer(args=args,
                                     models=models,
                                     hidden_dim=hidden_dim,
                                     load_optimizer_states=False)


@pytest.mark.parametrize('zero_stage, use_cpu_offload, adam_optimizer',
<<<<<<< HEAD
                         [
                             (1,
                              False,
                              'Adam'),
                             (2,
                              False,
                              'Adam'),
                             (2,
                              True,
                              'deepspeed_adam'),
                         ])
@skipIfRocm
=======
                         [(1,
                           False,
                           'Adam'),
                          (2,
                           False,
                           'Adam'),
                          (2,
                           True,
                           'deepspeed_adam'),
                          (3,
                           False,
                           'Adam'),
                          (3,
                           True,
                           'deepspeed_adam')])
>>>>>>> 9e9f8cbe
def test_checkpoint_zero_optimizer(tmpdir, zero_stage, use_cpu_offload, adam_optimizer):
    if use_cpu_offload and not deepspeed.ops.__compatible_ops__[CPUAdamBuilder.NAME]:
        pytest.skip("cpu-adam is not compatible")

    config_dict = {
        "train_batch_size": 2,
        "steps_per_print": 1,
        "optimizer": {
            "type": 'Adam',
            "params": {
                "lr": 0.00015,
                "betas": [0.8,
                          0.999],
                "eps": 1e-8,
                "weight_decay": 3e-7
            }
        },
        "fp16": {
            "enabled": True,
            "initial_scale_power": 8
        },
        "wall_clock_breakdown": True,
        "zero_optimization": {
            "stage": zero_stage,
            "cpu_offload": use_cpu_offload
        }
    }
    args = args_from_dict(tmpdir, config_dict)
    hidden_dim = 10

    @distributed_test(world_size=[2])
    def _test_checkpoint_zero_optimizer(args,
                                        zero_stage,
                                        hidden_dim,
                                        load_optimizer_states):
        if zero_stage == 3:
            with deepspeed.zero.Init():
                models = [SimpleModel(hidden_dim, empty_grad=False) for _ in range(2)]
        else:
            models = [SimpleModel(hidden_dim, empty_grad=False) for _ in range(2)]

        checkpoint_correctness_verification(args,
                                            models,
                                            hidden_dim,
                                            tmpdir,
                                            load_optimizer_states=load_optimizer_states)

    _test_checkpoint_zero_optimizer(args=args,
                                    zero_stage=zero_stage,
                                    hidden_dim=hidden_dim,
                                    load_optimizer_states=True)


@pytest.mark.parametrize('zero_stage, use_cpu_offload, adam_optimizer',
<<<<<<< HEAD
                         [
                             (1,
                              False,
                              "Adam"),
                             (2,
                              False,
                              "Adam"),
                             (2,
                              True,
                              'deepspeed_adam'),
                         ])
@skipIfRocm
=======
                         [(1,
                           False,
                           "Adam"),
                          (2,
                           False,
                           "Adam"),
                          (2,
                           True,
                           'deepspeed_adam'),
                          (3,
                           False,
                           'Adam'),
                          (3,
                           True,
                           'deepspeed_adam')])
>>>>>>> 9e9f8cbe
def test_checkpoint_zero_no_optimizer(tmpdir,
                                      zero_stage,
                                      use_cpu_offload,
                                      adam_optimizer):
    if use_cpu_offload and not deepspeed.ops.__compatible_ops__[CPUAdamBuilder.NAME]:
        pytest.skip("cpu-adam is not compatible")

    config_dict = {
        "train_batch_size": 2,
        "steps_per_print": 1,
        "optimizer": {
            "type": 'Adam',
            "params": {
                "lr": 0.00015,
                "betas": [0.8,
                          0.999],
                "eps": 1e-8,
                "weight_decay": 3e-7
            }
        },
        "fp16": {
            "enabled": True
        },
        "zero_optimization": {
            "stage": zero_stage,
            "cpu_offload": use_cpu_offload
        }
    }
    args = args_from_dict(tmpdir, config_dict)
    hidden_dim = 10

    @distributed_test(world_size=[1])
    def _test_checkpoint_zero_no_optimizer(args,
                                           zero_stage,
                                           hidden_dim,
                                           load_optimizer_states):
        if zero_stage == 3:
            global FP16_DeepSpeedZeroOptimizer_Stage3
            from deepspeed.runtime.zero.stage3 import FP16_DeepSpeedZeroOptimizer_Stage3
            with deepspeed.zero.Init():
                models = [SimpleModel(hidden_dim, empty_grad=False) for _ in range(2)]
        else:
            models = [SimpleModel(hidden_dim, empty_grad=False) for _ in range(2)]

        checkpoint_correctness_verification(args,
                                            models,
                                            hidden_dim,
                                            tmpdir,
                                            load_optimizer_states=load_optimizer_states)

    _test_checkpoint_zero_no_optimizer(args=args,
                                       zero_stage=zero_stage,
                                       hidden_dim=hidden_dim,
                                       load_optimizer_states=False)


@pytest.mark.parametrize('zero_stage, use_cpu_offload, adam_optimizer',
<<<<<<< HEAD
                         [
                             (0,
                              False,
                              'Adam'),
                             (1,
                              False,
                              'Adam'),
                             (2,
                              False,
                              'Adam'),
                             (2,
                              True,
                              'deepspeed_adam'),
                         ])
@skipIfRocm
=======
                         [(0,
                           False,
                           'Adam'),
                          (1,
                           False,
                           'Adam'),
                          (2,
                           False,
                           'Adam'),
                          (2,
                           True,
                           'deepspeed_adam'),
                          (3,
                           False,
                           'Adam'),
                          (3,
                           True,
                           'deepspeed_adam')])
>>>>>>> 9e9f8cbe
def test_checkpoint_lr_scheduler(tmpdir, zero_stage, use_cpu_offload, adam_optimizer):
    if use_cpu_offload and not deepspeed.ops.__compatible_ops__[CPUAdamBuilder.NAME]:
        pytest.skip("cpu-adam is not compatible")

    config_dict = {
        "train_batch_size": 2,
        "steps_per_print": 1,
        "optimizer": {
            "type": 'Adam',
            "params": {
                "lr": 0.00015,
                "betas": [0.8,
                          0.999],
                "eps": 1e-8,
                "weight_decay": 3e-7
            }
        },
        "fp16": {
            "enabled": True
        },
        "zero_optimization": {
            "stage": zero_stage,
            "cpu_offload": use_cpu_offload
        },
        "scheduler": {
            "type": "WarmupLR",
            "params": {
                "warmup_min_lr": 0,
                "warmup_max_lr": 0.001,
                "warmup_num_steps": 1000
            }
        }
    }
    args = args_from_dict(tmpdir, config_dict)
    hidden_dim = 10

    @distributed_test(world_size=[2])
    def _test_checkpoint_lr_scheduler(args,
                                      zero_stage,
                                      hidden_dim,
                                      load_optimizer_states,
                                      load_lr_scheduler_states):
        if zero_stage == 3:
            global FP16_DeepSpeedZeroOptimizer_Stage3
            from deepspeed.runtime.zero.stage3 import FP16_DeepSpeedZeroOptimizer_Stage3
            with deepspeed.zero.Init():
                models = [SimpleModel(hidden_dim, empty_grad=False) for _ in range(2)]
        else:
            models = [SimpleModel(hidden_dim, empty_grad=False) for _ in range(2)]

        checkpoint_correctness_verification(
            args,
            models,
            hidden_dim,
            tmpdir,
            load_optimizer_states=load_optimizer_states,
            load_lr_scheduler_states=load_lr_scheduler_states)

    _test_checkpoint_lr_scheduler(args=args,
                                  zero_stage=zero_stage,
                                  hidden_dim=hidden_dim,
                                  load_optimizer_states=False,
                                  load_lr_scheduler_states=True)


@pytest.mark.parametrize('zero_stage, use_cpu_offload, adam_optimizer',
<<<<<<< HEAD
                         [
                             (0,
                              False,
                              'Adam'),
                             (1,
                              False,
                              'Adam'),
                             (2,
                              False,
                              'Adam'),
                             (2,
                              True,
                              'deepspeed_adam'),
                         ])
@skipIfRocm
=======
                         [(0,
                           False,
                           'Adam'),
                          (1,
                           False,
                           'Adam'),
                          (2,
                           False,
                           'Adam'),
                          (2,
                           True,
                           'deepspeed_adam'),
                          (3,
                           False,
                           'Adam'),
                          (3,
                           True,
                           'deepspeed_adam')])
>>>>>>> 9e9f8cbe
def test_checkpoint_no_lr_scheduler(tmpdir, zero_stage, use_cpu_offload, adam_optimizer):
    if use_cpu_offload and not deepspeed.ops.__compatible_ops__[CPUAdamBuilder.NAME]:
        pytest.skip("cpu-adam is not compatible")

    config_dict = {
        "train_batch_size": 2,
        "steps_per_print": 1,
        "optimizer": {
            "type": 'Adam',
            "params": {
                "lr": 1e-5
            }
        },
        "fp16": {
            "enabled": True
        },
        "zero_optimization": {
            "stage": zero_stage,
            "cpu_offload": use_cpu_offload
        },
        "scheduler": {
            "type": "WarmupLR",
            "params": {
                "warmup_min_lr": 0,
                "warmup_max_lr": 0.001,
                "warmup_num_steps": 1000
            }
        },
    }
    args = args_from_dict(tmpdir, config_dict)
    hidden_dim = 10

    @distributed_test(world_size=[2])
    def _test_checkpoint_no_lr_scheduler(args,
                                         zero_stage,
                                         hidden_dim,
                                         load_optimizer_states,
                                         load_lr_scheduler_states):
        if zero_stage == 3:
            with deepspeed.zero.Init():
                models = [SimpleModel(hidden_dim, empty_grad=False) for _ in range(2)]
        else:
            models = [SimpleModel(hidden_dim, empty_grad=False) for _ in range(2)]

        checkpoint_correctness_verification(
            args,
            models,
            hidden_dim,
            tmpdir,
            load_optimizer_states=load_optimizer_states,
            load_lr_scheduler_states=load_lr_scheduler_states)

    _test_checkpoint_no_lr_scheduler(args=args,
                                     zero_stage=zero_stage,
                                     hidden_dim=hidden_dim,
                                     load_optimizer_states=False,
                                     load_lr_scheduler_states=False)


@skipIfRocm
def test_checkpoint_fp32_optimizer(tmpdir):
    config_dict = {
        "train_batch_size": 2,
        "steps_per_print": 1,
        "optimizer": {
            "type": "Adam",
            "params": {
                "lr": 0.00015,
                "betas": [0.8,
                          0.999],
                "eps": 1e-8,
                "weight_decay": 3e-7
            }
        },
        "fp16": {
            "enabled": False
        }
    }

    args = args_from_dict(tmpdir, config_dict)
    hidden_dim = 10

    models = [SimpleModel(hidden_dim, empty_grad=False) for _ in range(2)]

    @distributed_test(world_size=[2])
    def _test_checkpoint_fp32_optimizer(args, models, hidden_dim):
        checkpoint_correctness_verification(args,
                                            models=models,
                                            hidden_dim=hidden_dim,
                                            tmpdir=tmpdir,
                                            fp16=False)

    _test_checkpoint_fp32_optimizer(args=args, models=models, hidden_dim=hidden_dim)


@pytest.mark.parametrize("zero_stage", [0, 1])
@skipIfRocm
def test_checkpoint_pipe_engine(zero_stage, tmpdir, stages=2):
    config_dict = {
        "train_batch_size": 2,
        "train_micro_batch_size_per_gpu": 1,
        "steps_per_print": 1,
        "optimizer": {
            "type": "Adam",
            "params": {
                "lr": 1e-5
            }
        },
        "zero_optimization": {
            "stage": zero_stage
        },
        "fp16": {
            "enabled": zero_stage > 0
        },
        "scheduler": {
            "type": "OneCycle",
            "params": {
                "cycle_first_step_size": 1000,
                "cycle_first_stair_count": 500,
                "cycle_second_step_size": 1000,
                "cycle_second_stair_count": 500,
                "decay_step_size": 1000,
                "cycle_min_lr": 0.0001,
                "cycle_max_lr": 0.0010,
                "decay_lr_rate": 0.001,
                "cycle_min_mom": 0.85,
                "cycle_max_mom": 0.99,
                "decay_mom_rate": 0.0
            }
        }
    }

    @distributed_test(world_size=4)
    def _test(save_folder, num_stages):
        args = args_from_dict(tmpdir, config_dict)
        models = [LinearStackPipe(num_stages=num_stages) for _ in range(2)]
        checkpoint_correctness_verification(args=args,
                                            models=models,
                                            hidden_dim=models[0].hidden_dim,
                                            tmpdir=save_folder,
                                            fp16=config_dict['fp16']['enabled'],
                                            load_optimizer_states=True,
                                            load_lr_scheduler_states=True,
                                            train_batch=True)

    _test(tmpdir, num_stages=stages)


@pytest.mark.parametrize("base_topo,test_topo",
                         [
                             (PipeTopo(num_pp=1,
                                       num_dp=4),
                              PipeTopo(num_pp=4,
                                       num_dp=1)),
                             (PipeTopo(num_pp=2,
                                       num_dp=2),
                              PipeTopo(num_pp=2,
                                       num_dp=2)),
                             (PipeTopo(num_pp=4,
                                       num_dp=1),
                              PipeTopo(num_pp=2,
                                       num_dp=2)),
                         ])
@skipIfRocm
def test_checkpoint_pipe_module(base_topo, test_topo, tmpdir):
    @distributed_test(world_size=4)
    def _test(base_topo, test_topo, save_folder):
        base_model = LinearStackPipe(topology=base_topo)
        base_model.save_state_dict(save_folder)

        dist.barrier()

        test_model = LinearStackPipe(topology=test_topo)
        test_model.load_state_dir(save_folder)

        # Base and test can have different lengths, so make sure we map from the
        # smaller to larger model
        if len(base_model.forward_funcs) < len(test_model.forward_funcs):
            A = base_model
            B = test_model
        else:
            A = test_model
            B = base_model

        # Compare layers individually since partitions are different
        for idx, A_layer in enumerate(A.forward_funcs):
            if not hasattr(A_layer, 'parameters'):
                # Skip functionals, etc.
                continue

            # Find the corresponding layer in B
            global_idx = idx + A._local_start
            B_local_idx = global_idx - B._local_start
            B_layer = B.forward_funcs[B_local_idx]

            # Compare layer parameters
            for p0, p1 in zip(A_layer.parameters(), B_layer.parameters()):
                assert torch.allclose(p0, p1, atol=1e-07), f"Model state {p0} is not equal to {p1}"

    _test(base_topo, test_topo, save_folder=tmpdir)


@pytest.mark.parametrize('zero_stage', [1, 2])
def test_checkpoint_zero_hybrid_optimizer_state(tmpdir, zero_stage):
    config_dict = {
        "train_micro_batch_size_per_gpu": 2,
        "gradient_accumulation_steps": 2,
        "steps_per_print": 1,
        "zero_optimization": {
            "stage": zero_stage
        },
        "zero_allow_untested_optimizer": True,
        "fp16": {
            "enabled": True,
            "initial_scale_power": 8
        }
    }

    args = args_from_dict(tmpdir, config_dict)
    hidden_dim = 10
    models = [SimpleModel(hidden_dim=hidden_dim) for _ in range(2)]
    optimizers = [HybridStateOptimizer(model.parameters()) for model in models]

    @distributed_test(world_size=[2])
    def _test_checkpoint_zero_hybrid_optimizer_state(args,
                                                     models,
                                                     optimizers,
                                                     hidden_dim):
        checkpoint_correctness_verification(args,
                                            models=models,
                                            base_optimizers=optimizers,
                                            hidden_dim=hidden_dim,
                                            tmpdir=tmpdir,
                                            load_optimizer_states=True)

    _test_checkpoint_zero_hybrid_optimizer_state(args=args,
                                                 models=models,
                                                 optimizers=optimizers,
                                                 hidden_dim=hidden_dim)


def test_checkpoint_latest(tmpdir):
    config_dict = {
        "train_batch_size": 2,
        "steps_per_print": 1,
        "optimizer": {
            "type": "Adam",
            "params": {
                "lr": 0.00015
            }
        }
    }
    hidden_dim = 10
    args = args_from_dict(tmpdir, config_dict)
    models = [SimpleModel(hidden_dim=hidden_dim) for _ in range(2)]

    @distributed_test(world_size=[1])
    def _helper(args, models):
        checkpoint_correctness_verification(args,
                                            models=models,
                                            hidden_dim=hidden_dim,
                                            tmpdir=tmpdir,
                                            load_optimizer_states=True,
                                            load_lr_scheduler_states=False,
                                            fp16=False,
                                            empty_tag=True)

    _helper(args, models)


def test_checkpoint_missing_latest(tmpdir):
    config_dict = {
        "train_batch_size": 2,
        "steps_per_print": 1,
        "optimizer": {
            "type": "Adam",
            "params": {
                "lr": 0.00015
            }
        }
    }
    hidden_dim = 10
    args = args_from_dict(tmpdir, config_dict)

    model = SimpleModel(hidden_dim)

    @distributed_test(world_size=[1])
    def _helper(args, model, hidden_dim):
        model, _, _,_ = deepspeed.initialize(args=args,
                                             model=model,
                                             model_parameters=model.parameters())
        # should be no-op, since latest doesn't exist
        model.load_checkpoint(tmpdir)

    _helper(args=args, model=model, hidden_dim=hidden_dim)


@pytest.mark.parametrize('valid_mode', ["FAIL", "WARN", "IGNORE"])
def test_checkpoint_unique_tag(tmpdir, valid_mode):
    config_dict = {
        "train_batch_size": 2,
        "steps_per_print": 1,
        "optimizer": {
            "type": "Adam",
            "params": {
                "lr": 0.00015
            }
        },
        "checkpoint": {
            "tag_validation": valid_mode
        }
    }
    hidden_dim = 10
    args = args_from_dict(tmpdir, config_dict)

    model = SimpleModel(hidden_dim)

    @distributed_test(world_size=[2])
    def _helper(args, model, hidden_dim):
        model, _, _,_ = deepspeed.initialize(args=args,
                                             model=model,
                                             model_parameters=model.parameters())
        if valid_mode == "FAIL":
            with pytest.raises(AssertionError):
                model.save_checkpoint(save_dir=tmpdir,
                                      tag=f"tag-{torch.distributed.get_rank()}")
        else:
            model.save_checkpoint(save_dir=tmpdir,
                                  tag=f"tag-{torch.distributed.get_rank()}")

    _helper(args=args, model=model, hidden_dim=hidden_dim)


def test_checkpoint_unknown_tag_validation(tmpdir):
    config_dict = {
        "train_batch_size": 2,
        "steps_per_print": 1,
        "optimizer": {
            "type": "Adam",
            "params": {
                "lr": 0.00015
            }
        },
        "checkpoint": {
            "tag_validation": "foo"
        }
    }
    hidden_dim = 10
    args = args_from_dict(tmpdir, config_dict)

    model = SimpleModel(hidden_dim)

    @distributed_test(world_size=[1])
    def _helper(args, model, hidden_dim):
        with pytest.raises(deepspeed.DeepSpeedConfigError):
            model, _, _,_ = deepspeed.initialize(args=args,
                                                 model=model,
                                                 model_parameters=model.parameters())

    _helper(args=args, model=model, hidden_dim=hidden_dim)<|MERGE_RESOLUTION|>--- conflicted
+++ resolved
@@ -21,7 +21,7 @@
 import json
 import os
 import numbers
-from common import distributed_test, skipIfRocm
+from common import distributed_test
 from simple_model import *
 
 
@@ -184,12 +184,8 @@
         compare_lr_scheduler_states(trained_model, loaded_model)
 
 
-<<<<<<< HEAD
-@skipIfRocm
-=======
 @pytest.mark.skipif(not deepspeed.ops.__compatible_ops__[FusedLambBuilder.NAME],
                     reason="lamb is not compatible")
->>>>>>> 9e9f8cbe
 def test_checkpoint_unfused_optimizer(tmpdir):
     config_dict = {
         "train_batch_size": 2,
@@ -249,7 +245,6 @@
                                        load_optimizer_states=False)
 
 
-@skipIfRocm
 def test_checkpoint_fused_optimizer(tmpdir):
     config_dict = {
         "train_batch_size": 2,
@@ -297,20 +292,6 @@
 
 
 @pytest.mark.parametrize('zero_stage, use_cpu_offload, adam_optimizer',
-<<<<<<< HEAD
-                         [
-                             (1,
-                              False,
-                              'Adam'),
-                             (2,
-                              False,
-                              'Adam'),
-                             (2,
-                              True,
-                              'deepspeed_adam'),
-                         ])
-@skipIfRocm
-=======
                          [(1,
                            False,
                            'Adam'),
@@ -326,7 +307,6 @@
                           (3,
                            True,
                            'deepspeed_adam')])
->>>>>>> 9e9f8cbe
 def test_checkpoint_zero_optimizer(tmpdir, zero_stage, use_cpu_offload, adam_optimizer):
     if use_cpu_offload and not deepspeed.ops.__compatible_ops__[CPUAdamBuilder.NAME]:
         pytest.skip("cpu-adam is not compatible")
@@ -381,20 +361,6 @@
 
 
 @pytest.mark.parametrize('zero_stage, use_cpu_offload, adam_optimizer',
-<<<<<<< HEAD
-                         [
-                             (1,
-                              False,
-                              "Adam"),
-                             (2,
-                              False,
-                              "Adam"),
-                             (2,
-                              True,
-                              'deepspeed_adam'),
-                         ])
-@skipIfRocm
-=======
                          [(1,
                            False,
                            "Adam"),
@@ -410,7 +376,6 @@
                           (3,
                            True,
                            'deepspeed_adam')])
->>>>>>> 9e9f8cbe
 def test_checkpoint_zero_no_optimizer(tmpdir,
                                       zero_stage,
                                       use_cpu_offload,
@@ -468,23 +433,6 @@
 
 
 @pytest.mark.parametrize('zero_stage, use_cpu_offload, adam_optimizer',
-<<<<<<< HEAD
-                         [
-                             (0,
-                              False,
-                              'Adam'),
-                             (1,
-                              False,
-                              'Adam'),
-                             (2,
-                              False,
-                              'Adam'),
-                             (2,
-                              True,
-                              'deepspeed_adam'),
-                         ])
-@skipIfRocm
-=======
                          [(0,
                            False,
                            'Adam'),
@@ -503,7 +451,6 @@
                           (3,
                            True,
                            'deepspeed_adam')])
->>>>>>> 9e9f8cbe
 def test_checkpoint_lr_scheduler(tmpdir, zero_stage, use_cpu_offload, adam_optimizer):
     if use_cpu_offload and not deepspeed.ops.__compatible_ops__[CPUAdamBuilder.NAME]:
         pytest.skip("cpu-adam is not compatible")
@@ -570,23 +517,6 @@
 
 
 @pytest.mark.parametrize('zero_stage, use_cpu_offload, adam_optimizer',
-<<<<<<< HEAD
-                         [
-                             (0,
-                              False,
-                              'Adam'),
-                             (1,
-                              False,
-                              'Adam'),
-                             (2,
-                              False,
-                              'Adam'),
-                             (2,
-                              True,
-                              'deepspeed_adam'),
-                         ])
-@skipIfRocm
-=======
                          [(0,
                            False,
                            'Adam'),
@@ -605,7 +535,6 @@
                           (3,
                            True,
                            'deepspeed_adam')])
->>>>>>> 9e9f8cbe
 def test_checkpoint_no_lr_scheduler(tmpdir, zero_stage, use_cpu_offload, adam_optimizer):
     if use_cpu_offload and not deepspeed.ops.__compatible_ops__[CPUAdamBuilder.NAME]:
         pytest.skip("cpu-adam is not compatible")
@@ -665,7 +594,6 @@
                                      load_lr_scheduler_states=False)
 
 
-@skipIfRocm
 def test_checkpoint_fp32_optimizer(tmpdir):
     config_dict = {
         "train_batch_size": 2,
@@ -702,7 +630,6 @@
 
 
 @pytest.mark.parametrize("zero_stage", [0, 1])
-@skipIfRocm
 def test_checkpoint_pipe_engine(zero_stage, tmpdir, stages=2):
     config_dict = {
         "train_batch_size": 2,
@@ -769,7 +696,6 @@
                               PipeTopo(num_pp=2,
                                        num_dp=2)),
                          ])
-@skipIfRocm
 def test_checkpoint_pipe_module(base_topo, test_topo, tmpdir):
     @distributed_test(world_size=4)
     def _test(base_topo, test_topo, save_folder):
