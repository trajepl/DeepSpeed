'''
Copyright 2019 The Microsoft DeepSpeed Team

Copyright NVIDIA/apex
This file is adapted from FP16_Optimizer in NVIDIA/apex
'''

import torch
from torch._utils import _flatten_dense_tensors, _unflatten_dense_tensors

from deepspeed.runtime.utils import get_global_norm, get_grad_norm, CheckOverflow, get_weight_norm
from deepspeed.runtime.fp16.loss_scaler import INITIAL_LOSS_SCALE, SCALE_WINDOW, MIN_LOSS_SCALE
from deepspeed.utils import groups, logger, log_dist
from deepspeed.checkpoint.constants import OPTIMIZER_STATE_DICT, CLIP_GRAD
import torch.distributed as dist


class FP16_Optimizer(object):
    """
   FP16 Optimizer for training fp16 models. Handles loss scaling.

   For usage example please see, TODO:  DeepSpeed V2 Tutorial
    """
    def __init__(self,
                 init_optimizer,
                 deepspeed=None,
                 static_loss_scale=1.0,
                 dynamic_loss_scale=False,
                 initial_dynamic_scale=2**32,
                 dynamic_loss_args=None,
                 verbose=True,
                 mpu=None,
                 clip_grad=0.0,
                 fused_adam_legacy=False,
                 has_moe_layers=False,
                 timers=None):

        self.fused_adam_legacy = fused_adam_legacy
        self.timers = timers
        self.deepspeed = deepspeed
        self.has_moe_layers = has_moe_layers
        self.using_pipeline = self.deepspeed.pipeline_parallelism
        if not torch.cuda.is_available:
            raise SystemError("Cannot use fp16 without CUDA.")
        self.optimizer = init_optimizer

        # param flattened by groups
        self.fp16_groups = []
        self.fp16_groups_flat = []
        self.fp32_groups_flat = []

        self._global_grad_norm = 0.

        # loop to deal with groups
        for i, param_group in enumerate(self.optimizer.param_groups):
            # push this group to list before modify
            self.fp16_groups.append(param_group['params'])
            # init fp16 weight buffer, flattened
            self.fp16_groups_flat.append(
                _flatten_dense_tensors([p.clone().detach()
                                        for p in self.fp16_groups[i]]))
            # set model fp16 weight to slices of flattened buffer
            updated_params = _unflatten_dense_tensors(self.fp16_groups_flat[i],
                                                      self.fp16_groups[i])
            for p, q in zip(self.fp16_groups[i], updated_params):
                p.data = q.data
            # init master weight, flattened
            self.fp32_groups_flat.append(
                self.fp16_groups_flat[i].clone().float().detach())
            # modify optimizer of have flat master weight
            self.fp32_groups_flat[
                i].requires_grad = True  # keep this in case internal optimizer uses it
            param_group['params'] = [self.fp32_groups_flat[i]]

        # we may have a way of fusing dynamic scale. Do not support for now
        if dynamic_loss_scale:
            self.dynamic_loss_scale = True
            self.cur_iter = 0
            self.last_overflow_iter = -1
            self.scale_factor = 2

            if dynamic_loss_args is None:
                self.cur_scale = initial_dynamic_scale
                self.scale_window = 1000
                self.min_loss_scale = 1
            else:
                self.cur_scale = dynamic_loss_args[INITIAL_LOSS_SCALE]
                self.scale_window = dynamic_loss_args[SCALE_WINDOW]
                self.min_loss_scale = dynamic_loss_args[MIN_LOSS_SCALE]
        else:
            self.dynamic_loss_scale = False
            self.cur_iter = 0
            self.cur_scale = static_loss_scale
        self.verbose = verbose

        self.clip_grad = clip_grad
        self.norm_type = 2
        self.step_count = 0

        TORCH_MAJOR = int(torch.__version__.split('.')[0])
        TORCH_MINOR = int(torch.__version__.split('.')[1])
        if TORCH_MAJOR == 0 and TORCH_MINOR <= 4:
            self.clip_grad_norm = torch.nn.utils.clip_grad_norm
        else:
            self.clip_grad_norm = torch.nn.utils.clip_grad_norm_

        #model parallel object
        self.mpu = mpu

        self.overflow = False
        self.overflow_checker = CheckOverflow(self.fp16_groups,
                                              mpu=self.mpu,
                                              deepspeed=deepspeed)
        self.initialize_optimizer_states()

    def initialize_optimizer_states(self):
        for i, group in enumerate(self.fp16_groups):
            self.fp32_groups_flat[i].grad = torch.zeros(
                self.fp32_groups_flat[i].size(),
                device=self.fp32_groups_flat[i].device)

        self.optimizer.step()

        for i, group in enumerate(self.fp16_groups):
            self.fp32_groups_flat[i].grad = None

        return

    def zero_grad(self, set_grads_to_None=True):
        """
        Zero FP16 parameter grads.
        """
        # For speed, set model fp16 grad to None by default
        for group in self.fp16_groups:
            for p in group:
                if set_grads_to_None:
                    p.grad = None
                else:
                    if p.grad is not None:
                        p.grad.detach_()
                        p.grad.zero_()

    def step_fused_adam(self, closure=None):
        """
        Not supporting closure.
        """

        # First compute norm for all group so we know if there is overflow
        grads_groups_flat = []
        norm_groups = []
        for i, group in enumerate(self.fp16_groups):
            grads_groups_flat.append(
                _flatten_dense_tensors([
                    torch.zeros(p.size(),
                                dtype=p.dtype,
                                device=p.device) if p.grad is None else p.grad
                    for p in group
                ]))
            norm_groups.append(get_weight_norm(grads_groups_flat[i], mpu=self.mpu))

        self.overflow = self.overflow_checker.check_using_norm(norm_groups)
        prev_scale = self.cur_scale
        self._update_scale(self.overflow)

        if self.overflow:
            if self.verbose:
                logger.info(
                    "[deepspeed] fp16 dynamic loss scale overflow! Skipping step. Attempted loss "
                    "scale: {}, reducing to {}".format(prev_scale,
                                                       self.cur_scale))
            return self.overflow

        scaled_grad_norm = get_global_norm(norm_list=norm_groups)

        combined_scale = self.unscale_and_clip_grads(grads_groups_flat,
                                                     scaled_grad_norm,
                                                     apply_scale=False)

        # Stash unscaled gradient norm
        self._global_grad_norm = scaled_global_grad_norm / self.cur_scale

        # norm is in fact norm*cur_scale
        self.optimizer.step(grads=[[g] for g in grads_groups_flat],
                            output_params=[[p] for p in self.fp16_groups_flat],
                            scale=combined_scale,
                            grad_norms=norm_groups)
        # TODO: we probably don't need this? just to be safe
        for i in range(len(norm_groups)):
            updated_params = _unflatten_dense_tensors(self.fp16_groups_flat[i],
                                                      self.fp16_groups[i])
            for p, q in zip(self.fp16_groups[i], updated_params):
                p.data = q.data
        return self.overflow

    def start_timers(self, name_list):
        if self.timers is not None:
            for name in name_list:
                self.timers(name).start()

    def stop_timers(self, name_list):
        if self.timers is not None:
            for name in name_list:
                self.timers(name).stop()

    def log_timers(self, name_list):
        if self.timers is not None:
            self.timers.log(name_list)

    def step(self, closure=None):
        """
        Not supporting closure.
        """

        if self.fused_adam_legacy:
            return self.step_fused_adam()

        COMPUTE_NORM = "compute_norm"
        OVERFLOW_CHECK = 'overflow_check'
        OVERFLOW_TIMERS = [COMPUTE_NORM, OVERFLOW_CHECK]
        UNSCALE_AND_CLIP = 'unscale_and_clip'
        BASIC_STEP = 'basic_step'
        UPDATE_FP16 = 'update_fp16'
        STEP_TIMERS = OVERFLOW_TIMERS + [UNSCALE_AND_CLIP, BASIC_STEP, UPDATE_FP16]

        # First determine if there is overflow.
        self.start_timers([OVERFLOW_CHECK])
        fp16_params = []
        for i, group in enumerate(self.fp16_groups):
            fp16_params.extend([p for p in group if p.grad is not None])
        self.overflow = self.overflow_checker.has_overflow(fp16_params)
        self.stop_timers([OVERFLOW_CHECK])
        prev_scale = self.cur_scale
        self._update_scale(self.overflow)
        if self.overflow:
            if self.verbose:
                log_dist(
                    "Overflow detected. Skipping step. Attempted loss "
                    f"scale: {prev_scale}, reducing to {self.cur_scale}",
                    ranks=[0])
            # Clear gradients
            for i, group in enumerate(self.fp16_groups):
                for p in group:
                    p.grad = None

            self.log_timers(OVERFLOW_TIMERS)
            return self.overflow

        grads_groups_flat = []
        for i, group in enumerate(self.fp16_groups):
            data_type = self.fp32_groups_flat[i].dtype

            grads_groups_flat.append(
                _flatten_dense_tensors([
                    torch.zeros(p.size(),
                                dtype=data_type,
                                device=p.device)
                    if p.grad is None else p.grad.to(data_type) for p in group
                ]))

            for p in group:
                p.grad = None

            self.fp32_groups_flat[i].grad = grads_groups_flat[i]

        self.start_timers([COMPUTE_NORM])

        all_groups_norm = get_grad_norm(self.fp32_groups_flat, mpu=self.mpu)
<<<<<<< HEAD
=======
        #all_groups_norm_old = all_groups_norm
        # Need to allreduce (avg) the norms across different ranks because moe params will not be synced during allreduce
        if self.using_pipeline:
            pg = self.deepspeed.mpu.get_data_parallel_group()
        else:
            pg = groups._get_data_parallel_group()
        scaled_norm = all_groups_norm * 1.0 / float(dist.get_world_size(group=pg))
        scaled_norm_tensor = torch.tensor(scaled_norm,
                                          device=self.fp32_groups_flat[i].device,
                                          dtype=torch.float)
        dist.all_reduce(scaled_norm_tensor, group=pg)
        all_groups_norm = scaled_norm_tensor.item()
        #print(f"old = {all_groups_norm_old} and new = {all_groups_norm} at rank: {torch.distributed.get_rank()}")
>>>>>>> 9f7126fc

        self.stop_timers([COMPUTE_NORM])

        if self.has_moe_layers:
            scaled_global_grad_norm = self._get_norm_with_moe_layers(all_groups_norm)
        else:
            scaled_global_grad_norm = get_global_norm(norm_list=[all_groups_norm])

        # Stash unscaled gradient norm
        self._global_grad_norm = scaled_global_grad_norm / self.cur_scale

        self.start_timers([UNSCALE_AND_CLIP])
        self.unscale_and_clip_grads(grads_groups_flat, scaled_global_grad_norm)
        self.stop_timers([UNSCALE_AND_CLIP])

        self.start_timers([BASIC_STEP])
        self.optimizer.step()
        self.stop_timers([BASIC_STEP])

        #get rid of the fp32 gradients. Not needed anymore
        for group in self.fp32_groups_flat:
            group.grad = None

        self.start_timers([UPDATE_FP16])

        for i in range(len(self.fp16_groups)):
            updated_params = _unflatten_dense_tensors(self.fp32_groups_flat[i],
                                                      self.fp16_groups[i])
            for p, q in zip(self.fp16_groups[i], updated_params):
                p.data.copy_(q.data)

        self.stop_timers([UPDATE_FP16])

        self.log_timers(STEP_TIMERS)

        self.step_count += 1

        return self.overflow

    def _get_norm_with_moe_layers(self, all_groups_norm):
        total_norm = get_global_norm(norm_list=[all_groups_norm])
        #all_groups_norm_old = all_groups_norm
        # Need to allreduce (avg) the norms across different ranks because moe params will not be synced during allreduce
        if self.using_pipeline:
            pg = self.deepspeed.mpu.get_data_parallel_group()
        else:
            pg = groups.get_data_parallel_group()
        scaled_norm = all_groups_norm * 1.0 / float(dist.get_world_size(group=pg))
        scaled_norm_tensor = torch.tensor(scaled_norm,
                                          device=self.fp32_groups_flat[i].device,
                                          dtype=torch.float)
        dist.all_reduce(scaled_norm_tensor, group=pg)
        all_groups_norm = scaled_norm_tensor.item()
        #print(f"old = {all_groups_norm_old} and new = {all_groups_norm} at rank: {torch.distributed.get_rank()}")
        return all_groups_norm

    def unscale_and_clip_grads(self, grad_groups_flat, total_norm, apply_scale=True):
        # compute combined scale factor for this group
        combined_scale = self.cur_scale
        if self.clip_grad > 0.:
            # norm is in fact norm*scale
            clip = ((total_norm / self.cur_scale) + 1e-6) / self.clip_grad
            if clip > 1:
                combined_scale = clip * self.cur_scale

        if apply_scale:
            for grad in grad_groups_flat:
                grad.data.mul_(1. / combined_scale)

        return combined_scale

    def backward(self, loss, create_graph=False, retain_graph=False):
        """
        :attr:`backward` performs the following steps:

        1. fp32_loss = loss.float()
        2. scaled_loss = fp32_loss*loss_scale
        3. scaled_loss.backward(), which accumulates scaled gradients into the ``.grad`` attributes of the model's fp16 leaves
        """

        scaled_loss = (loss.float()) * self.cur_scale
        scaled_loss.backward(create_graph=create_graph, retain_graph=retain_graph)

    def _update_scale(self, skip):
        if self.dynamic_loss_scale:
            prev_scale = self.cur_scale
            if skip:
                self.cur_scale = max(self.cur_scale / self.scale_factor,
                                     self.min_loss_scale)
                self.last_overflow_iter = self.cur_iter
                if self.verbose:
                    logger.info(f"\nGrad overflow on iteration {self.cur_iter}")
                    logger.info(
                        f"Reducing dynamic loss scale from {prev_scale} to {self.cur_scale}"
                    )
            else:
                # Ensure self.scale_window updates since last overflow
                stable_interval = (self.cur_iter - self.last_overflow_iter) - 1
                if (stable_interval > 0) and (stable_interval % self.scale_window == 0):
                    self.cur_scale *= self.scale_factor
                    if self.verbose:
                        logger.info(
                            f"No Grad overflow for {self.scale_window} iterations")
                        logger.info(
                            f"Increasing dynamic loss scale from {prev_scale} to {self.cur_scale}"
                        )
        else:
            if skip:
                logger.info("Grad overflow on iteration: %s", self.cur_iter)
                logger.info("Using static loss scale of: %s", self.cur_scale)
        self.cur_iter += 1
        return

    # Promote state so it can be retrieved or set via "fp16_optimizer_instance.state"
    def _get_state(self):
        return self.optimizer.state

    def _set_state(self, value):
        self.optimizer.state = value

    state = property(_get_state, _set_state)

    # Promote param_groups so it can be retrieved or set via "fp16_optimizer_instance.param_groups"
    # (for example, to adjust the learning rate)
    def _get_param_groups(self):
        return self.optimizer.param_groups

    def _set_param_groups(self, value):
        self.optimizer.param_groups = value

    param_groups = property(_get_param_groups, _set_param_groups)

    def state_dict(self):
        """
        Returns a dict containing the current state of this :class:`FP16_Optimizer` instance.
        This dict contains attributes of :class:`FP16_Optimizer`, as well as the state_dict
        of the contained Pytorch optimizer.
        Example::
            checkpoint = {}
            checkpoint['model'] = model.state_dict()
            checkpoint['optimizer'] = optimizer.state_dict()
            torch.save(checkpoint, "saved.pth")
        """
        state_dict = {}
        state_dict['dynamic_loss_scale'] = self.dynamic_loss_scale
        state_dict['cur_scale'] = self.cur_scale
        state_dict['cur_iter'] = self.cur_iter
        if state_dict['dynamic_loss_scale']:
            state_dict['last_overflow_iter'] = self.last_overflow_iter
            state_dict['scale_factor'] = self.scale_factor
            state_dict['scale_window'] = self.scale_window
        state_dict[OPTIMIZER_STATE_DICT] = self.optimizer.state_dict()
        state_dict['fp32_groups_flat'] = self.fp32_groups_flat
        state_dict[CLIP_GRAD] = self.clip_grad
        return state_dict

    # Refresh fp32 master params from fp16 copies
    def refresh_fp32_params(self):
        for current, saved in zip(self.fp32_groups_flat, self.fp16_groups_flat):
            current.data.copy_(saved.data)

    def load_state_dict(self, state_dict, load_optimizer_states=True):
        """
        Loads a state_dict created by an earlier call to state_dict().
        If ``fp16_optimizer_instance`` was constructed from some ``init_optimizer``,
        whose parameters in turn came from ``model``, it is expected that the user
        will call ``model.load_state_dict()`` before
        ``fp16_optimizer_instance.load_state_dict()`` is called.
        Example::
            model = torch.nn.Linear(D_in, D_out).cuda().half()
            optimizer = torch.optim.SGD(model.parameters(), lr=1e-3)
            optimizer = FP16_Optimizer(optimizer, static_loss_scale = 128.0)
            ...
            checkpoint = torch.load("saved.pth")
            model.load_state_dict(checkpoint['model'])
            optimizer.load_state_dict(checkpoint['optimizer'])
        """
        # I think it should actually be ok to reload the optimizer before the model.
        self.dynamic_loss_scale = state_dict['dynamic_loss_scale']
        self.cur_scale = state_dict['cur_scale']
        self.cur_iter = state_dict['cur_iter']
        if state_dict['dynamic_loss_scale']:
            self.last_overflow_iter = state_dict['last_overflow_iter']
            self.scale_factor = state_dict['scale_factor']
            self.scale_window = state_dict['scale_window']
        if load_optimizer_states:
            self.optimizer.load_state_dict(state_dict[OPTIMIZER_STATE_DICT])
        self.clip_grad = state_dict[CLIP_GRAD]
        # At this point, the optimizer's references to the model's fp32 parameters are up to date.
        # The optimizer's hyperparameters and internal buffers are also up to date.
        # However, the fp32 master copies of the model's fp16 params stored by the optimizer are still
        # out of date.  There are two options.
        # 1:  Refresh the master params from the model's fp16 params.
        # This requires less storage but incurs precision loss.
        # 2:  Save and restore the fp32 master copies separately.
        # We choose option 2.
        #
        # Pytorch Optimizer.load_state_dict casts saved buffers (e.g. momentum) to the type and device
        # of their associated parameters, because it's possible those buffers might not exist yet in
        # the current optimizer instance.  In our case, as long as the current FP16_Optimizer has been
        # constructed in the same way as the one whose state_dict we are loading, the same master params
        # are guaranteed to exist, so we can just copy_() from the saved master params.
        for current, saved in zip(self.fp32_groups_flat, state_dict['fp32_groups_flat']):
            current.data.copy_(saved.data)

    def __repr__(self):
        return repr(self.optimizer)

    @property
    def loss_scale(self):
        return self.cur_scale<|MERGE_RESOLUTION|>--- conflicted
+++ resolved
@@ -265,22 +265,6 @@
         self.start_timers([COMPUTE_NORM])
 
         all_groups_norm = get_grad_norm(self.fp32_groups_flat, mpu=self.mpu)
-<<<<<<< HEAD
-=======
-        #all_groups_norm_old = all_groups_norm
-        # Need to allreduce (avg) the norms across different ranks because moe params will not be synced during allreduce
-        if self.using_pipeline:
-            pg = self.deepspeed.mpu.get_data_parallel_group()
-        else:
-            pg = groups._get_data_parallel_group()
-        scaled_norm = all_groups_norm * 1.0 / float(dist.get_world_size(group=pg))
-        scaled_norm_tensor = torch.tensor(scaled_norm,
-                                          device=self.fp32_groups_flat[i].device,
-                                          dtype=torch.float)
-        dist.all_reduce(scaled_norm_tensor, group=pg)
-        all_groups_norm = scaled_norm_tensor.item()
-        #print(f"old = {all_groups_norm_old} and new = {all_groups_norm} at rank: {torch.distributed.get_rank()}")
->>>>>>> 9f7126fc
 
         self.stop_timers([COMPUTE_NORM])
 
@@ -321,7 +305,6 @@
         return self.overflow
 
     def _get_norm_with_moe_layers(self, all_groups_norm):
-        total_norm = get_global_norm(norm_list=[all_groups_norm])
         #all_groups_norm_old = all_groups_norm
         # Need to allreduce (avg) the norms across different ranks because moe params will not be synced during allreduce
         if self.using_pipeline:
