--- conflicted
+++ resolved
@@ -1,224 +1,3 @@
-<<<<<<< HEAD
-[![Build Status](https://github.com/microsoft/deepspeed/workflows/Build/badge.svg)](https://github.com/microsoft/DeepSpeed/actions)
-[![PyPI version](https://badge.fury.io/py/deepspeed.svg)](https://pypi.org/project/deepspeed/)
-[![Documentation Status](https://readthedocs.org/projects/deepspeed/badge/?version=latest)](https://deepspeed.readthedocs.io/en/latest/?badge=latest)
-[![License MIT](https://img.shields.io/badge/License-MIT-blue.svg)](https://github.com/Microsoft/DeepSpeed/blob/master/LICENSE)
-[![Downloads](https://pepy.tech/badge/deepspeed/month)](https://pepy.tech/project/deepspeed)
-
-### DeepSpeed is hiring! Come join us: [SDE 2](https://careers.microsoft.com/us/en/job/1013160/Software-Engineer-2), [Sr. SDE](https://careers.microsoft.com/us/en/job/1017151/Senior-Software-Engineer), [Sr. Researcher](https://careers.microsoft.com/us/en/job/1016440/Senior-Researcher)
-
-[DeepSpeed](https://www.deepspeed.ai/) is a deep learning optimization
-library that makes distributed training easy, efficient, and effective.
-
-<p align="center"><i><b>10x Larger Models</b></i></p>
-<p align="center"><i><b>10x Faster Training</b></i></p>
-<p align="center"><i><b>Minimal Code Change</b></i></p>
-
-DeepSpeed delivers extreme-scale model training for everyone, from data scientists training on massive supercomputers to those training on low-end clusters or even on a single GPU:
-* Extreme scale: Using current generation of GPU clusters with hundreds of devices,  3D parallelism of DeepSpeed can efficiently train deep learning models with trillions of parameters.  
-* Extremely memory efficient: With just a single GPU, ZeRO-Offload of DeepSpeed can train models with over 10B parameters, 10x bigger than the state of arts, democratizing multi-billion-parameter model training such that many deep learning scientists can explore bigger and better models.
-* Extremely long sequence length: Sparse attention of DeepSpeed powers an order-of-magnitude longer input sequence and obtains up to 6x faster execution comparing with dense transformers.  
-* Extremely communication efficient: 3D parallelism improves communication efficiency allows users to train multi-billion-parameter models 2–7x faster on clusters with limited network bandwidth.  1-bit Adam/1-bit LAMB reduce communication volume by up to 5x while achieving similar convergence efficiency to Adam/LAMB, allowing for scaling to different types of GPU clusters and networks.
-
-Early adopters of DeepSpeed have already produced
-a language model (LM) with over 17B parameters called
-[Turing-NLG](https://www.microsoft.com/en-us/research/blog/turing-nlg-a-17-billion-parameter-language-model-by-microsoft),
-establishing a new SOTA in the LM category.
-
-DeepSpeed is an important part of Microsoft’s new
-[AI at Scale](https://www.microsoft.com/en-us/research/project/ai-at-scale/)
-initiative to enable next-generation AI capabilities at scale, where you can find more
-information [here](https://innovation.microsoft.com/en-us/exploring-ai-at-scale).
-
-**_For further documentation, tutorials, and technical deep-dives please see [deepspeed.ai](https://www.deepspeed.ai/)!_**
-
-
-# News
-* [2021/05/24] [DeepSpeed: Accelerating large-scale model inference and training via system optimizations and compression](https://www.microsoft.com/en-us/research/blog/deepspeed-accelerating-large-scale-model-inference-and-training-via-system-optimizations-and-compression/)
-* [2021/04/20] [1-bit LAMB: up to 4.6x less communication and 2.8x faster training, together with LAMB's convergence speed at large batch sizes](https://www.deepspeed.ai/tutorials/onebit-lamb/)
-* [2021/04/19] [ZeRO-Infinity unlocks unprecedented model scale for deep learning training](https://www.microsoft.com/en-us/research/blog/zero-infinity-and-deepspeed-unlocking-unprecedented-model-scale-for-deep-learning-training/)
-  * [Tutorial on how to use different stages of ZeRO](https://www.deepspeed.ai/tutorials/zero/)
-* [2021/04/01] [[DeepSpeed on AzureML] Transformers and CIFAR examples are now available on AzureML GitHub](https://github.com/Azure/azureml-examples/tree/main/python-sdk/workflows/train/deepspeed)
-* [2021/03/30] [[PyTorch Lightning Blog] Accessible Multi-Billion Parameter Model Training with PyTorch Lightning + DeepSpeed](https://medium.com/pytorch-lightning/accessible-multi-billion-parameter-model-training-with-pytorch-lightning-deepspeed-c9333ac3bb59)
-* [2021/03/16] [1-bit Adam v2: NCCL-based implementation and more](https://www.deepspeed.ai/tutorials/onebit-adam/)
-* [2021/03/08] [ZeRO-3 Offload: Scale your models to trillion parameters without code changes while leveraging both CPUs & GPUs](https://www.deepspeed.ai/news/2021/03/07/zero3-offload.html)
-* [2021/01/19] [[🤗Hugging Face Blog] Fit More and Train Faster With ZeRO via DeepSpeed and FairScale](https://huggingface.co/blog/zero-deepspeed-fairscale)
-* [2020/11/12] [Simplified install, JIT compiled ops, PyPI releases, and reduced dependencies](#installation)
-* [2020/11/10] [Efficient and robust compressed training through progressive layer dropping](https://www.deepspeed.ai/news/2020/10/28/progressive-layer-dropping-news.html)
-* [2020/09/10] [DeepSpeed v0.3: Extreme-scale model training for everyone](https://www.microsoft.com/en-us/research/blog/deepspeed-extreme-scale-model-training-for-everyone/)
-
-
-# Table of Contents
-| Section                                 | Description                                 |
-| --------------------------------------- | ------------------------------------------- |
-| [Why DeepSpeed?](#why-deepspeed)        |  DeepSpeed overview                         |
-| [Install](#installation)                |  Installation details                       |
-| [Features](#features)                   |  Feature list and overview                  |
-| [Further Reading](#further-reading)     |  Documentation, tutorials, etc.             |
-| [Contributing](#contributing)           |  Instructions for contributing              |
-| [Publications](#publications)           |  Publications related to DeepSpeed          |
-| [Videos](#videos)                       |  Videos related to DeepSpeed                |
-
-# Why DeepSpeed?
-Training advanced deep learning models is challenging. Beyond model design,
-model scientists also need to set up the state-of-the-art training techniques
-such as distributed training, mixed precision, gradient accumulation, and
-checkpointing. Yet still, scientists may not achieve the desired system
-performance and convergence rate. Large model sizes are even more challenging:
-a large model easily runs out of memory with pure data parallelism and it is
-difficult to use model parallelism. DeepSpeed addresses these challenges to
-accelerate model development *and* training.
-
-# Installation
-
-The quickest way to get started with DeepSpeed is via pip, this will install
-the latest release of DeepSpeed which is not tied to specific PyTorch or CUDA
-versions. DeepSpeed includes several C++/CUDA extensions that we commonly refer
-to as our 'ops'.  By default, all of these extensions/ops will be built
-just-in-time (JIT) using [torch's JIT C++ extension loader that relies on
-ninja](https://pytorch.org/docs/stable/cpp_extension.html) to build and
-dynamically link them at runtime.
-
-**Note:** [PyTorch](https://pytorch.org/) must be installed _before_ installing
-DeepSpeed.
-
-```bash
-pip install deepspeed
-```
-
-After installation, you can validate your install and see which extensions/ops
-your machine is compatible with via the DeepSpeed environment report.
-
-```bash
-ds_report
-```
-
-If you would like to pre-install any of the DeepSpeed extensions/ops (instead
-of JIT compiling) or install pre-compiled ops via PyPI please see our [advanced
-installation instructions](https://www.deepspeed.ai/tutorials/advanced-install/).
-
-On Windows you can build wheel with following steps, currently only inference mode is supported.
-1. Install pytorch, such as pytorch 1.8 + cuda 11.1
-2. Install visual cpp build tools, such as VS2019 C++ x64/x86 build tools
-3. Launch cmd console with Administrator privilege for creating required symlink folders
-4. Run `python setup.py bdist_wheel` to build wheel in `dist` folder
-
-# Features
-Below we provide a brief feature list, see our detailed [feature
-overview](https://www.deepspeed.ai/features/) for descriptions and usage.
-
-* [Distributed Training with Mixed Precision](https://www.deepspeed.ai/features/#distributed-training-with-mixed-precision)
-  * 16-bit mixed precision
-  * Single-GPU/Multi-GPU/Multi-Node
-* [Model Parallelism](https://www.deepspeed.ai/features/#model-parallelism)
-  * Support for Custom Model Parallelism
-  * Integration with Megatron-LM
-* [Pipeline Parallelism](https://www.deepspeed.ai/tutorials/pipeline/)
-  * 3D Parallelism
-* [The Zero Redundancy Optimizer (ZeRO)](https://www.deepspeed.ai/tutorials/zero/)
-  * Optimizer State and Gradient Partitioning
-  * Activation Partitioning
-  * Constant Buffer Optimization
-  * Contiguous Memory Optimization
-* [ZeRO-Offload](https://www.deepspeed.ai/tutorials/zero-offload/)
-  * Leverage both CPU/GPU memory for model training
-  * Support 10B model training on a single GPU
-* [Ultra-fast dense transformer kernels](https://www.deepspeed.ai/news/2020/05/18/bert-record.html)
-* [Sparse attention](https://www.deepspeed.ai/news/2020/09/08/sparse-attention.html)
-  * Memory- and compute-efficient sparse kernels
-  * Support 10x longer sequences than dense
-  * Flexible support to different sparse structures
-* [1-bit Adam](https://www.deepspeed.ai/news/2020/09/08/onebit-adam-blog-post.html) and [1-bit LAMB](https://www.deepspeed.ai/tutorials/onebit-lamb/)
-  * Custom communication collective
-  * Up to 5x communication volume saving
-* [Additional Memory and Bandwidth Optimizations](https://www.deepspeed.ai/features/#additional-memory-and-bandwidth-optimizations)
-  * Smart Gradient Accumulation
-  * Communication/Computation Overlap
-* [Training Features](https://www.deepspeed.ai/features/#training-features)
-  * Simplified training API
-  * Gradient Clipping
-  * Automatic loss scaling with mixed precision
-* [Training Optimizers](https://www.deepspeed.ai/features/#training-optimizers)
-  * Fused Adam optimizer and arbitrary `torch.optim.Optimizer`
-  * Memory bandwidth optimized FP16 Optimizer
-  * Large Batch Training with LAMB Optimizer
-  * Memory efficient Training with ZeRO Optimizer
-  * CPU-Adam
-* [Training Agnostic Checkpointing](https://www.deepspeed.ai/features/#training-agnostic-checkpointing)
-* [Advanced Parameter Search](https://www.deepspeed.ai/features/#advanced-parameter-search)
-  * Learning Rate Range Test
-  * 1Cycle Learning Rate Schedule
-* [Simplified Data Loader](https://www.deepspeed.ai/features/#simplified-data-loader)
-* [Performance Analysis and Debugging](https://www.deepspeed.ai/features/#performance-analysis-and-debugging)
-
-
-
-# Further Reading
-
-All DeepSpeed documentation can be found on our website: [deepspeed.ai](https://www.deepspeed.ai/)
-
-
-| Article                                                                                        | Description                                  |
-| ---------------------------------------------------------------------------------------------- | -------------------------------------------- |
-| [DeepSpeed Features](https://www.deepspeed.ai/features/)                                       |  DeepSpeed features                          |
-| [Getting Started](https://www.deepspeed.ai/getting-started/)                                   |  First steps with DeepSpeed                  |
-| [DeepSpeed JSON Configuration](https://www.deepspeed.ai/docs/config-json/)                     |  Configuring DeepSpeed                       |
-| [API Documentation](https://deepspeed.readthedocs.io/en/latest/)                               |  Generated DeepSpeed API documentation       |
-| [CIFAR-10 Tutorial](https://www.deepspeed.ai/tutorials/cifar-10)                               |  Getting started with CIFAR-10 and DeepSpeed |
-| [Megatron-LM Tutorial](https://www.deepspeed.ai/tutorials/megatron/)                           |  Train GPT2 with DeepSpeed and Megatron-LM   |
-| [BERT Pre-training Tutorial](https://www.deepspeed.ai/tutorials/bert-pretraining/)             |  Pre-train BERT with DeepSpeed               |
-| [Learning Rate Range Test Tutorial](https://www.deepspeed.ai/tutorials/lrrt/)                  |  Faster training with large learning rates   |
-| [1Cycle Tutorial](https://www.deepspeed.ai/tutorials/one-cycle/)                               |  SOTA learning schedule in DeepSpeed         |
-
-
-
-# Contributing
-DeepSpeed welcomes your contributions! Please see our
-[contributing](CONTRIBUTING.md) guide for more details on formatting, testing,
-etc.
-
-## Contributor License Agreement
-This project welcomes contributions and suggestions. Most contributions require you to
-agree to a Contributor License Agreement (CLA) declaring that you have the right to, and
-actually do, grant us the rights to use your contribution. For details, visit
-https://cla.opensource.microsoft.com.
-
-When you submit a pull request, a CLA bot will automatically determine whether you need
-to provide a CLA and decorate the PR appropriately (e.g., status check, comment). Simply
-follow the instructions provided by the bot. You will only need to do this once across
-all repos using our CLA.
-
-## Code of Conduct
-This project has adopted the [Microsoft Open Source Code of
-Conduct](https://opensource.microsoft.com/codeofconduct/). For more information see the
-[Code of Conduct FAQ](https://opensource.microsoft.com/codeofconduct/faq/) or contact
-[opencode@microsoft.com](mailto:opencode@microsoft.com) with any additional questions or comments.
-
-# Publications
-1. Samyam Rajbhandari, Jeff Rasley, Olatunji Ruwase, Yuxiong He. (2019) ZeRO: memory optimizations toward training trillion parameter models. [arXiv:1910.02054](https://arxiv.org/abs/1910.02054) and [In Proceedings of the International Conference for High Performance Computing, Networking, Storage and Analysis (SC '20)](https://dl.acm.org/doi/10.5555/3433701.3433727).
-2. Jeff Rasley, Samyam Rajbhandari, Olatunji Ruwase, and Yuxiong He. (2020) DeepSpeed: System Optimizations Enable Training Deep Learning Models with Over 100 Billion Parameters. [In Proceedings of the 26th ACM SIGKDD International Conference on Knowledge Discovery & Data Mining (KDD '20, Tutorial)](https://dl.acm.org/doi/10.1145/3394486.3406703).
-3. Minjia Zhang, Yuxiong He. (2020) Accelerating Training of Transformer-Based Language Models with Progressive Layer Dropping. [arXiv:2010.13369](https://arxiv.org/abs/2010.13369) and [NeurIPS 2020](https://proceedings.neurips.cc/paper/2020/hash/a1140a3d0df1c81e24ae954d935e8926-Abstract.html).
-4. Jie Ren, Samyam Rajbhandari, Reza Yazdani Aminabadi, Olatunji Ruwase, Shuangyan Yang, Minjia Zhang, Dong Li, Yuxiong He. (2021) ZeRO-Offload: Democratizing Billion-Scale Model Training. [arXiv:2101.06840](https://arxiv.org/abs/2101.06840).
-5. Hanlin Tang, Shaoduo Gan, Ammar Ahmad Awan, Samyam Rajbhandari, Conglong Li, Xiangru Lian, Ji Liu, Ce Zhang, Yuxiong He. (2021) 1-bit Adam: Communication Efficient Large-Scale Training with Adam's Convergence Speed. [arXiv:2102.02888](https://arxiv.org/abs/2102.02888).
-6. Samyam Rajbhandari, Olatunji Ruwase, Jeff Rasley, Shaden Smith, Yuxiong He. (2021) ZeRO-Infinity: Breaking the GPU Memory Wall for Extreme Scale Deep Learning. [arXiv:2104.07857](https://arxiv.org/abs/2104.07857).
-7. Conglong Li, Ammar Ahmad Awan, Hanlin Tang, Samyam Rajbhandari, Yuxiong He. (2021) 1-bit LAMB: Communication Efficient Large-Scale Large-Batch Training with LAMB's Convergence Speed. [arXiv:2104.06069](https://arxiv.org/abs/2104.06069).
-
-# Videos
-1. DeepSpeed KDD 2020 Tutorial
-    1. [Overview](https://www.youtube.com/watch?v=CaseqC45DNc&list=PLa85ZdUjfWS21mgibJ2vCvLziprjpKoW0&index=29)
-    2. [ZeRO + large model training](https://www.youtube.com/watch?v=y4_bCiAsIAk&list=PLa85ZdUjfWS21mgibJ2vCvLziprjpKoW0&index=28)
-    3. [17B T-NLG demo](https://www.youtube.com/watch?v=9V-ZbP92drg&list=PLa85ZdUjfWS21mgibJ2vCvLziprjpKoW0&index=27)
-    4. [Fastest BERT training + RScan tuning](https://www.youtube.com/watch?v=o1K-ZG9F6u0&list=PLa85ZdUjfWS21mgibJ2vCvLziprjpKoW0&index=26)
-    5. DeepSpeed hands on deep dive: [part 1](https://www.youtube.com/watch?v=_NOk-mBwDYg&list=PLa85ZdUjfWS21mgibJ2vCvLziprjpKoW0&index=92), [part 2](https://www.youtube.com/watch?v=sG6_c4VXLww&list=PLa85ZdUjfWS21mgibJ2vCvLziprjpKoW0&index=94), [part 3](https://www.youtube.com/watch?v=k9yPkBTayos&list=PLa85ZdUjfWS21mgibJ2vCvLziprjpKoW0&index=93)
-    6. [FAQ](https://www.youtube.com/watch?v=nsHu6vEgPew&list=PLa85ZdUjfWS21mgibJ2vCvLziprjpKoW0&index=24)
-2. Microsoft Research Webinar
-    * Registration is free and all videos are available on-demand.
-    * [ZeRO & Fastest BERT: Increasing the scale and speed of deep learning training in DeepSpeed](https://note.microsoft.com/MSR-Webinar-DeepSpeed-Registration-On-Demand.html).
-3. [DeepSpeed on AzureML](https://youtu.be/yBVXR8G8Bg8)
-4. Community Tutorials
-    * [DeepSpeed: All the tricks to scale to gigantic models](https://www.youtube.com/watch?v=pDGI668pNg0)
-    * [Turing-NLG, DeepSpeed and the ZeRO optimizer](https://www.youtube.com/watch?v=tC01FRB0M7w)
-=======
 [![License MIT](https://badgen.net/badge/license/MIT/blue)](https://github.com/Microsoft/DeepSpeed/blob/master/LICENSE)
 [![PyPI version](https://badge.fury.io/py/deepspeed.svg)](https://pypi.org/project/deepspeed/)
 [![Downloads](https://pepy.tech/badge/deepspeed)](https://pepy.tech/project/deepspeed)
@@ -463,5 +242,4 @@
 3. [DeepSpeed on AzureML](https://youtu.be/yBVXR8G8Bg8)
 4. Community Tutorials
     * [DeepSpeed: All the tricks to scale to gigantic models](https://www.youtube.com/watch?v=pDGI668pNg0)
-    * [Turing-NLG, DeepSpeed and the ZeRO optimizer](https://www.youtube.com/watch?v=tC01FRB0M7w)
->>>>>>> 25e04b38
+    * [Turing-NLG, DeepSpeed and the ZeRO optimizer](https://www.youtube.com/watch?v=tC01FRB0M7w)